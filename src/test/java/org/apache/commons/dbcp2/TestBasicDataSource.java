/*
 * Licensed to the Apache Software Foundation (ASF) under one or more
 * contributor license agreements.  See the NOTICE file distributed with
 * this work for additional information regarding copyright ownership.
 * The ASF licenses this file to You under the Apache License, Version 2.0
 * (the "License"); you may not use this file except in compliance with
 * the License.  You may obtain a copy of the License at
 *
 *      http://www.apache.org/licenses/LICENSE-2.0
 *
 * Unless required by applicable law or agreed to in writing, software
 * distributed under the License is distributed on an "AS IS" BASIS,
 * WITHOUT WARRANTIES OR CONDITIONS OF ANY KIND, either express or implied.
 * See the License for the specific language governing permissions and
 * limitations under the License.
 */

package org.apache.commons.dbcp2;

import static org.hamcrest.MatcherAssert.assertThat;
import static org.junit.jupiter.api.Assertions.assertEquals;
import static org.junit.jupiter.api.Assertions.assertFalse;
import static org.junit.jupiter.api.Assertions.assertNotNull;
import static org.junit.jupiter.api.Assertions.assertNull;
<<<<<<< HEAD
import static org.junit.jupiter.api.Assertions.assertSame;
=======
import static org.junit.jupiter.api.Assertions.assertThrows;
>>>>>>> b3d7647d
import static org.junit.jupiter.api.Assertions.assertTrue;
import static org.junit.jupiter.api.Assertions.fail;

import java.io.IOException;
import java.lang.management.ManagementFactory;
import java.lang.management.ThreadMXBean;
import java.sql.Connection;
import java.sql.SQLException;
import java.util.ArrayList;
import java.util.Arrays;
import java.util.Properties;
import java.util.Set;
import java.util.concurrent.atomic.AtomicInteger;

import javax.management.AttributeNotFoundException;
import javax.management.MBeanAttributeInfo;
import javax.management.MBeanServer;
import javax.management.ObjectName;
import javax.sql.DataSource;

import org.apache.commons.logging.LogFactory;
import org.hamcrest.CoreMatchers;
import org.junit.jupiter.api.AfterEach;
import org.junit.jupiter.api.Assertions;
import org.junit.jupiter.api.BeforeAll;
import org.junit.jupiter.api.BeforeEach;
import org.junit.jupiter.api.Disabled;
import org.junit.jupiter.api.Test;

/**
 * TestSuite for BasicDataSource
 */
public class TestBasicDataSource extends TestConnectionPool {

    @Override
    protected Connection getConnection() throws Exception {
        return ds.getConnection();
    }

    protected BasicDataSource ds;
    private static final String CATALOG = "test catalog";

    @BeforeAll
    public static void setUpClass() {
        // register a custom logger which supports inspection of the log messages
        LogFactory.getFactory().setAttribute("org.apache.commons.logging.Log", "org.apache.commons.dbcp2.StackMessageLog");
    }

    @BeforeEach
    public void setUp() throws Exception {
        ds = createDataSource();
        ds.setDriverClassName("org.apache.commons.dbcp2.TesterDriver");
        ds.setUrl("jdbc:apache:commons:testdriver");
        ds.setMaxTotal(getMaxTotal());
        ds.setMaxWaitMillis(getMaxWaitMillis());
        ds.setDefaultAutoCommit(Boolean.TRUE);
        ds.setDefaultReadOnly(Boolean.FALSE);
        ds.setDefaultTransactionIsolation(Connection.TRANSACTION_READ_COMMITTED);
        ds.setDefaultCatalog(CATALOG);
        ds.setUsername("userName");
        ds.setPassword("password");
        ds.setValidationQuery("SELECT DUMMY FROM DUAL");
        ds.setConnectionInitSqls(Arrays.asList("SELECT 1", "SELECT 2"));
        ds.setDriverClassLoader(new TesterClassLoader());
        ds.setJmxName("org.apache.commons.dbcp2:name=test");
    }

    protected BasicDataSource createDataSource() throws Exception {
        return new BasicDataSource();
    }

    @Override
    @AfterEach
    public void tearDown() throws Exception {
        super.tearDown();
        ds.close();
        ds = null;
    }

    @Test
    public void testClose() throws Exception {
        ds.setAccessToUnderlyingConnectionAllowed(true);

        // active connection is held open when ds is closed
        final Connection activeConnection = getConnection();
        final Connection rawActiveConnection = ((DelegatingConnection<?>) activeConnection).getInnermostDelegate();
        assertFalse(activeConnection.isClosed());
        assertFalse(rawActiveConnection.isClosed());

        // idle connection is in pool but closed
        final Connection idleConnection = getConnection();
        final Connection rawIdleConnection = ((DelegatingConnection<?>) idleConnection).getInnermostDelegate();
        assertFalse(idleConnection.isClosed());
        assertFalse(rawIdleConnection.isClosed());

        // idle wrapper should be closed but raw connection should be open
        idleConnection.close();
        assertTrue(idleConnection.isClosed());
        assertFalse(rawIdleConnection.isClosed());

        ds.close();

        // raw idle connection should now be closed
        assertTrue(rawIdleConnection.isClosed());

        // active connection should still be open
        assertFalse(activeConnection.isClosed());
        assertFalse(rawActiveConnection.isClosed());

        // now close the active connection
        activeConnection.close();

        // both wrapper and raw active connection should be closed
        assertTrue(activeConnection.isClosed());
        assertTrue(rawActiveConnection.isClosed());

        // Verify SQLException on getConnection after close
        try {
            getConnection();
            fail("Expecting SQLException");
        } catch (final SQLException ex) {
            // Expected
        }

        // Redundant close is OK
        ds.close();

    }

    @Test
    public void testSetProperties() throws Exception {
        // normal
        ds.setConnectionProperties("name1=value1;name2=value2;name3=value3");
        assertEquals(3, ds.getConnectionProperties().size());
        assertEquals("value1", ds.getConnectionProperties().getProperty("name1"));
        assertEquals("value2", ds.getConnectionProperties().getProperty("name2"));
        assertEquals("value3", ds.getConnectionProperties().getProperty("name3"));

        // make sure all properties are replaced
        ds.setConnectionProperties("name1=value1;name2=value2");
        assertEquals(2, ds.getConnectionProperties().size());
        assertEquals("value1", ds.getConnectionProperties().getProperty("name1"));
        assertEquals("value2", ds.getConnectionProperties().getProperty("name2"));
        assertFalse(ds.getConnectionProperties().containsKey("name3"));

        // no value is empty string
        ds.setConnectionProperties("name1=value1;name2");
        assertEquals(2, ds.getConnectionProperties().size());
        assertEquals("value1", ds.getConnectionProperties().getProperty("name1"));
        assertEquals("", ds.getConnectionProperties().getProperty("name2"));

        // no value (with equals) is empty string
        ds.setConnectionProperties("name1=value1;name2=");
        assertEquals(2, ds.getConnectionProperties().size());
        assertEquals("value1", ds.getConnectionProperties().getProperty("name1"));
        assertEquals("", ds.getConnectionProperties().getProperty("name2"));

        // single value
        ds.setConnectionProperties("name1=value1");
        assertEquals(1, ds.getConnectionProperties().size());
        assertEquals("value1", ds.getConnectionProperties().getProperty("name1"));

        // single value with trailing ;
        ds.setConnectionProperties("name1=value1;");
        assertEquals(1, ds.getConnectionProperties().size());
        assertEquals("value1", ds.getConnectionProperties().getProperty("name1"));

        // single value wit no value
        ds.setConnectionProperties("name1");
        assertEquals(1, ds.getConnectionProperties().size());
        assertEquals("", ds.getConnectionProperties().getProperty("name1"));

        // null should throw a NullPointerException
        try {
            ds.setConnectionProperties(null);
            fail("Expected NullPointerException");
        } catch (final NullPointerException e) {
            // expected
        }
    }

    @Test
    public void testTransactionIsolationBehavior() throws Exception {
        try (final Connection conn = getConnection()) {
            assertNotNull(conn);
            assertEquals(Connection.TRANSACTION_READ_COMMITTED, conn.getTransactionIsolation());
            conn.setTransactionIsolation(Connection.TRANSACTION_READ_UNCOMMITTED);
        }

        final Connection conn2 = getConnection();
        assertEquals(Connection.TRANSACTION_READ_COMMITTED, conn2.getTransactionIsolation());

        final Connection conn3 = getConnection();
        assertEquals(Connection.TRANSACTION_READ_COMMITTED, conn3.getTransactionIsolation());

        conn2.close();

        conn3.close();
    }

    @Override
    @Test
    public void testPooling() throws Exception {
        // this also needs access to the underlying connection
        ds.setAccessToUnderlyingConnectionAllowed(true);
        super.testPooling();
    }

    @Test
    public void testNoAccessToUnderlyingConnectionAllowed() throws Exception {
        // default: false
        assertFalse(ds.isAccessToUnderlyingConnectionAllowed());

        final Connection conn = getConnection();
        Connection dconn = ((DelegatingConnection<?>) conn).getDelegate();
        assertNull(dconn);

        dconn = ((DelegatingConnection<?>) conn).getInnermostDelegate();
        assertNull(dconn);
    }

    @Test
    public void testAccessToUnderlyingConnectionAllowed() throws Exception {
        ds.setAccessToUnderlyingConnectionAllowed(true);
        assertTrue(ds.isAccessToUnderlyingConnectionAllowed());

        try (final Connection conn = getConnection()) {
            Connection dconn = ((DelegatingConnection<?>) conn).getDelegate();
            assertNotNull(dconn);

            dconn = ((DelegatingConnection<?>) conn).getInnermostDelegate();
            assertNotNull(dconn);

            assertTrue(dconn instanceof TesterConnection);
        }
    }

    @Test
    public void testEmptyValidationQuery() throws Exception {
        assertNotNull(ds.getValidationQuery());

        ds.setValidationQuery("");
        assertNull(ds.getValidationQuery());

        ds.setValidationQuery("   ");
        assertNull(ds.getValidationQuery());
    }

    @Test
    public void testInvalidValidationQuery() {
        ds.setValidationQuery("invalid");
        try (Connection c = ds.getConnection()) {
            fail("expected SQLException");
        } catch (final SQLException e) {
            if (!e.toString().contains("invalid")) {
                fail("expected detailed error message");
            }
        }
    }

    @Test
    public void testValidationQueryTimoutFail() {
        ds.setTestOnBorrow(true);
        ds.setValidationQueryTimeout(3); // Too fast for TesterStatement
        try (Connection c = ds.getConnection()) {
            fail("expected SQLException");
        } catch (final SQLException ex) {
            if (!ex.toString().contains("timeout")) {
                fail("expected timeout error message");
            }
        }
    }

    @Test
    public void testValidationQueryTimeoutZero() throws Exception {
        ds.setTestOnBorrow(true);
        ds.setTestOnReturn(true);
        ds.setValidationQueryTimeout(0);
        try (final Connection con = ds.getConnection()) {
            // close right away.
        }
    }

    @Test
    public void testValidationQueryTimeoutNegative() throws Exception {
        ds.setTestOnBorrow(true);
        ds.setTestOnReturn(true);
        ds.setValidationQueryTimeout(-1);
        try (final Connection con = ds.getConnection()) {
            // close right away.
        }
    }

    @Test
    public void testValidationQueryTimeoutSucceed() throws Exception {
        ds.setTestOnBorrow(true);
        ds.setTestOnReturn(true);
        ds.setValidationQueryTimeout(100); // Works for TesterStatement
        try (final Connection con = ds.getConnection()) {
            // close right away.
        }
    }

    @Test
    public void testEmptyInitConnectionSql() throws Exception {
        ds.setConnectionInitSqls(Arrays.asList("", "   "));
        assertNotNull(ds.getConnectionInitSqls());
        assertEquals(0, ds.getConnectionInitSqls().size());

        ds.setConnectionInitSqls(null);
        assertNotNull(ds.getConnectionInitSqls());
        assertEquals(0, ds.getConnectionInitSqls().size());
    }

    @Test
    public void testInvalidConnectionInitSql() {
        try {
            ds.setConnectionInitSqls(Arrays.asList("SELECT 1", "invalid"));
            try (Connection c = ds.getConnection()) {}
            fail("expected SQLException");
        }
        catch (final SQLException e) {
            if (!e.toString().contains("invalid")) {
                fail("expected detailed error message");
            }
        }
    }

    @Test
    public void testSetValidationTestProperties() {
        // defaults
        assertTrue(ds.getTestOnBorrow());
        assertFalse(ds.getTestOnReturn());
        assertFalse(ds.getTestWhileIdle());

        ds.setTestOnBorrow(true);
        ds.setTestOnReturn(true);
        ds.setTestWhileIdle(true);
        assertTrue(ds.getTestOnBorrow());
        assertTrue(ds.getTestOnReturn());
        assertTrue(ds.getTestWhileIdle());

        ds.setTestOnBorrow(false);
        ds.setTestOnReturn(false);
        ds.setTestWhileIdle(false);
        assertFalse(ds.getTestOnBorrow());
        assertFalse(ds.getTestOnReturn());
        assertFalse(ds.getTestWhileIdle());
    }

    @Test
    public void testDefaultCatalog() throws Exception {
        final Connection[] c = new Connection[getMaxTotal()];
        for (int i = 0; i < c.length; i++) {
            c[i] = getConnection();
            assertTrue(c[i] != null);
            assertEquals(CATALOG, c[i].getCatalog());
        }

        for (final Connection element : c) {
            element.setCatalog("error");
            element.close();
        }

        for (int i = 0; i < c.length; i++) {
            c[i] = getConnection();
            assertTrue(c[i] != null);
            assertEquals(CATALOG, c[i].getCatalog());
        }

        for (final Connection element : c) {
            element.close();
        }
    }

    @Test
    public void testSetAutoCommitTrueOnClose() throws Exception {
        ds.setAccessToUnderlyingConnectionAllowed(true);
        ds.setDefaultAutoCommit(Boolean.FALSE);

        final Connection conn = getConnection();
        assertNotNull(conn);
        assertFalse(conn.getAutoCommit());

        final Connection dconn = ((DelegatingConnection<?>) conn).getInnermostDelegate();
        assertNotNull(dconn);
        assertFalse(dconn.getAutoCommit());

        conn.close();

        assertTrue(dconn.getAutoCommit());
    }

    @Test
    public void testInitialSize() throws Exception {
        ds.setMaxTotal(20);
        ds.setMaxIdle(20);
        ds.setInitialSize(10);

        final Connection conn = getConnection();
        assertNotNull(conn);
        conn.close();

        assertEquals(0, ds.getNumActive());
        assertEquals(10, ds.getNumIdle());
    }

    // Bugzilla Bug 28251:  Returning dead database connections to BasicDataSource
    // isClosed() failure blocks returning a connection to the pool
    @Test
    public void testIsClosedFailure() throws SQLException {
        ds.setAccessToUnderlyingConnectionAllowed(true);
        final Connection conn = ds.getConnection();
        assertNotNull(conn);
        assertEquals(1, ds.getNumActive());

        // set an IO failure causing the isClosed method to fail
        final TesterConnection tconn = (TesterConnection) ((DelegatingConnection<?>)conn).getInnermostDelegate();
        tconn.setFailure(new IOException("network error"));

        try {
            conn.close();
            fail("Expected SQLException");
        }
        catch(final SQLException ex) { }

        assertEquals(0, ds.getNumActive());
    }

    /**
     * Verifies correct handling of exceptions generated by the underlying pool as it closes
     * connections in response to BDS#close. Exceptions have to be either swallowed by the
     * underlying pool and logged, or propagated and wrapped.
     */
    @Test
    public void testPoolCloseCheckedException() throws Exception {
        ds.setAccessToUnderlyingConnectionAllowed(true);  // Allow dirty tricks

        // Get an idle connection into the pool
        final Connection conn = ds.getConnection();
        final TesterConnection tc = (TesterConnection) ((DelegatingConnection<?>) conn).getInnermostDelegate();
        conn.close();

        // After returning the connection to the pool, bork it.
        // Don't try this at home - bad violation of pool contract!
        tc.setFailure(new SQLException("bang"));

        // Now close Datasource, which will cause tc to be closed, triggering SQLE
        // Pool 2.x swallows and logs exceptions on pool close.  Below verifies that
        // Either exceptions get logged or wrapped appropriately.
        try {
            StackMessageLog.lock();
            StackMessageLog.clear();
            ds.close();
            // Exception must have been swallowed by the pool - verify it is logged
            final String message = StackMessageLog.popMessage();
            Assertions.assertNotNull(message);
            assertTrue(message.indexOf("bang") > 0);
        } catch (final SQLException ex) {
            assertTrue(ex.getMessage().indexOf("Cannot close") > 0);
            assertTrue(ex.getCause().getMessage().indexOf("bang") > 0);
        } finally {
            StackMessageLog.unLock();
        }
    }

    @Test
    public void testPoolCloseRTE() throws Exception {
        // RTE version of testPoolCloseCheckedException - see comments there.
        ds.setAccessToUnderlyingConnectionAllowed(true);
        final Connection conn = ds.getConnection();
        final TesterConnection tc = (TesterConnection) ((DelegatingConnection<?>) conn).getInnermostDelegate();
        conn.close();
        tc.setFailure(new IllegalStateException("boom"));
        try {
            StackMessageLog.lock();
            StackMessageLog.clear();
            ds.close();
            final String message = StackMessageLog.popMessage();
            Assertions.assertNotNull(message);
            assertTrue(message.indexOf("boom") > 0);
        } catch (final IllegalStateException ex) {
            assertTrue(ex.getMessage().indexOf("boom") > 0); // RTE is not wrapped by BDS#close
        } finally {
            StackMessageLog.unLock();
        }
    }

    /**
     * Bugzilla Bug 29054:
     * The BasicDataSource.setTestOnReturn(boolean) is not carried through to
     * the GenericObjectPool variable _testOnReturn.
     */
    @Test
    public void testPropertyTestOnReturn() throws Exception {
        ds.setValidationQuery("select 1 from dual");
        ds.setTestOnBorrow(false);
        ds.setTestWhileIdle(false);
        ds.setTestOnReturn(true);

        final Connection conn = ds.getConnection();
        assertNotNull(conn);

        assertFalse(ds.getConnectionPool().getTestOnBorrow());
        assertFalse(ds.getConnectionPool().getTestWhileIdle());
        assertTrue(ds.getConnectionPool().getTestOnReturn());
    }

    /**
     * Bugzilla Bug 29055: AutoCommit and ReadOnly
     * The DaffodilDB driver throws an SQLException if
     * trying to commit or rollback a readOnly connection.
     */
    @Test
    public void testRollbackReadOnly() throws Exception {
        ds.setDefaultReadOnly(Boolean.TRUE);
        ds.setDefaultAutoCommit(Boolean.FALSE);

        final Connection conn = ds.getConnection();
        assertNotNull(conn);
        conn.close();
    }

    /**
     * Bugzilla Bug 29832: Broken behavior for BasicDataSource.setMaxTotal(0)
     * MaxTotal == 0 should throw SQLException on getConnection.
     * Results from Bug 29863 in commons-pool.
     */
    @Test
    public void testMaxTotalZero() throws Exception {
        ds.setMaxTotal(0);

        try {
            final Connection conn = ds.getConnection();
            assertNotNull(conn);
            fail("SQLException expected");

        } catch (final SQLException e) {
            // test OK
        }
    }

    @Test
    public void testInvalidateConnection() throws Exception {
        ds.setMaxTotal(2);
        try (final Connection conn1 = ds.getConnection()) {
            try (final Connection conn2 = ds.getConnection()) {
                ds.invalidateConnection(conn1);
                assertTrue(conn1.isClosed());
                assertEquals(1, ds.getNumActive());
                assertEquals(0, ds.getNumIdle());
                try (final Connection conn3 = ds.getConnection()) {
                    conn2.close();
                }
            }
        }
    }

    /**
     * JIRA DBCP-93: If an SQLException occurs after the GenericObjectPool is
     * initialized in createDataSource, the evictor task is not cleaned up.
     */
    @Test
    public void testCreateDataSourceCleanupThreads() throws Exception {
        ds.close();
        ds = null;
        ds = createDataSource();
        ds.setDriverClassName("org.apache.commons.dbcp2.TesterDriver");
        ds.setUrl("jdbc:apache:commons:testdriver");
        ds.setMaxTotal(getMaxTotal());
        ds.setMaxWaitMillis(getMaxWaitMillis());
        ds.setDefaultAutoCommit(Boolean.TRUE);
        ds.setDefaultReadOnly(Boolean.FALSE);
        ds.setDefaultTransactionIsolation(Connection.TRANSACTION_READ_COMMITTED);
        ds.setDefaultCatalog(CATALOG);
        ds.setUsername("userName");
        // Set timeBetweenEvictionRuns > 0, so evictor is created
        ds.setTimeBetweenEvictionRunsMillis(100);
        // Make password incorrect, so createDataSource will throw
        ds.setPassword("wrong");
        ds.setValidationQuery("SELECT DUMMY FROM DUAL");
        final int threadCount = Thread.activeCount();
        for (int i = 0; i < 10; i++) {
            try (Connection c = ds.getConnection()){
            } catch (final SQLException ex) {
                // ignore
            }
        }
        // Allow one extra thread for JRockit compatibility
        assertTrue(Thread.activeCount() <= threadCount + 1);
    }

    /**
     * JIRA DBCP-333: Check that a custom class loader is used.
     * @throws Exception
     */
    @Test
    public void testDriverClassLoader() throws Exception {
        getConnection();
        final ClassLoader cl = ds.getDriverClassLoader();
        assertNotNull(cl);
        assertTrue(cl instanceof TesterClassLoader);
        assertTrue(((TesterClassLoader) cl).didLoad(ds.getDriverClassName()));
    }

    /**
     * JIRA: DBCP-342, DBCP-93
     * Verify that when errors occur during BasicDataSource initialization, GenericObjectPool
     * Evictors are cleaned up.
     */
    @Test
    public void testCreateDataSourceCleanupEvictor() throws Exception {
        ds.close();
        ds = null;
        ds = createDataSource();
        ds.setDriverClassName("org.apache.commons.dbcp2.TesterConnRequestCountDriver");
        ds.setUrl("jdbc:apache:commons:testerConnRequestCountDriver");
        ds.setValidationQuery("SELECT DUMMY FROM DUAL");
        ds.setUsername("userName");

        // Make password incorrect, so createDataSource will throw
        ds.setPassword("wrong");
        // Set timeBetweenEvictionRuns > 0, so evictor will be created
        ds.setTimeBetweenEvictionRunsMillis(100);
        // Set min idle > 0, so evictor will try to make connection as many as idle count
        ds.setMinIdle(2);

        // Prevent concurrent execution of threads executing test subclasses
        synchronized (TesterConnRequestCountDriver.class) {
            TesterConnRequestCountDriver.initConnRequestCount();

            // user request 10 times
            for (int i=0; i<10; i++) {
                try {
                    @SuppressWarnings("unused")
                    final
                    DataSource ds2 = ds.createDataSource();
                } catch (final SQLException e) {
                    // Ignore
                }
            }

            // sleep 1000ms. evictor will be invoked 10 times if running.
            Thread.sleep(1000);

            // Make sure there have been no Evictor-generated requests (count should be 10, from requests above)
            assertEquals(10, TesterConnRequestCountDriver.getConnectionRequestCount());
        }

        // make sure cleanup is complete
        assertNull(ds.getConnectionPool());
    }

    @Test
    public void testManualConnectionEvict() throws Exception {
        ds.setMinIdle(0);
        ds.setMaxIdle(4);
        ds.setMinEvictableIdleTimeMillis(10);
        ds.setNumTestsPerEvictionRun(2);

        final Connection ds2 = ds.createDataSource().getConnection();
        final Connection ds3 = ds.createDataSource().getConnection();

        assertEquals(0, ds.getNumIdle());

        ds2.close();
        ds3.close();

        // Make sure MinEvictableIdleTimeMillis has elapsed
        Thread.sleep(100);

        // Ensure no connections evicted by eviction thread
        assertEquals(2, ds.getNumIdle());

        // Force Eviction
        ds.evict();

        // Ensure all connections evicted
        assertEquals(0, ds.getNumIdle());
    }

    @Test
    public void testMaxConnLifetimeExceeded() throws Exception {
        try {
            StackMessageLog.lock();
            ds.setMaxConnLifetimeMillis(100);
            final Connection conn = ds.getConnection();
            assertEquals(1, ds.getNumActive());
            Thread.sleep(500);
            conn.close();
            assertEquals(0, ds.getNumIdle());
            final String message = StackMessageLog.popMessage();
            Assertions.assertNotNull(message);
            assertTrue(message.indexOf("exceeds the maximum permitted value") > 0);
        } finally {
            StackMessageLog.clear();
            StackMessageLog.unLock();
        }
    }

    @Test
    public void testMaxConnLifetimeExceededMutedLog() throws Exception {
        try {
            StackMessageLog.lock();
            StackMessageLog.clear();
            ds.setMaxConnLifetimeMillis(100);
            ds.setLogExpiredConnections(false);
            try (final Connection conn = ds.getConnection()) {
                assertEquals(1, ds.getNumActive());
                Thread.sleep(500);
            }
            assertEquals(0, ds.getNumIdle());
            assertTrue(StackMessageLog.isEmpty(), StackMessageLog.getAll().toString());
        } finally {
            StackMessageLog.clear();
            StackMessageLog.unLock();
        }
    }

    @Test
    public void testConcurrentInitBorrow() throws Exception {
        ds.setDriverClassName("org.apache.commons.dbcp2.TesterConnectionDelayDriver");
        ds.setUrl("jdbc:apache:commons:testerConnectionDelayDriver:50");
        ds.setInitialSize(8);

        // Launch a request to trigger pool initialization
        final TestThread testThread = new TestThread(1,0);
        final Thread t = new Thread(testThread);
        t.start();

        // Get another connection (should wait for pool init)
        Thread.sleep(100); // Make sure t gets into init first
        ds.getConnection();

        // Pool should have at least 6 idle connections now
        // Use underlying pool getNumIdle to avoid waiting for ds lock
        assertTrue(ds.getConnectionPool().getNumIdle() > 5);

        // Make sure t completes successfully
        t.join();
        assertFalse(testThread.failed());

        ds.close();
    }

    /**
     * JIRA: DBCP-444
     * Verify that invalidate does not return closed connection to the pool.
     */
    @Test
    public void testConcurrentInvalidateBorrow() throws Exception {
        ds.setDriverClassName("org.apache.commons.dbcp2.TesterConnRequestCountDriver");
        ds.setUrl("jdbc:apache:commons:testerConnRequestCountDriver");
        ds.setTestOnBorrow(true);
        ds.setValidationQuery("SELECT DUMMY FROM DUAL");
        ds.setMaxTotal(8);
        ds.setLifo(true);
        ds.setMaxWaitMillis(-1);

        // Threads just borrow and return - validation will trigger close check
        final TestThread testThread1 = new TestThread(1000,0);
        final Thread t1 = new Thread(testThread1);
        t1.start();
        final TestThread testThread2 = new TestThread(1000,0);
        final Thread t2 = new Thread(testThread1);
        t2.start();

        // Grab and invalidate connections
        for (int i = 0; i < 1000; i++) {
            final Connection conn = ds.getConnection();
            ds.invalidateConnection(conn);
        }

        // Make sure borrow threads complete successfully
        t1.join();
        t2.join();
        assertFalse(testThread1.failed());
        assertFalse(testThread2.failed());

        ds.close();
    }

    /**
     * Make sure setting jmxName to null suppresses JMX registration of connection and statement pools.
     * JIRA: DBCP-434
     */
    @Test
    public void testJmxDisabled() throws Exception {
        final MBeanServer mbs = ManagementFactory.getPlatformMBeanServer();
        // Unregister leftovers from other tests (TODO: worry about concurrent test execution)
        final ObjectName commons = new ObjectName("org.apache.commons.*:*");
        final Set<ObjectName> results = mbs.queryNames(commons, null);
        for (final ObjectName result : results) {
            mbs.unregisterMBean(result);
        }
        ds.setJmxName(null);  // Should disable JMX for both connection and statement pools
        ds.setPoolPreparedStatements(true);
        ds.getConnection();  // Trigger initialization
        // Nothing should be registered
        assertEquals(0, mbs.queryNames(commons, null).size());
    }

    /**
     * JIRA: DBCP-482
     * Verify warning not logged if JMX MBean unregistered before close() called.
     */
    @Test
    public void testInstanceNotFoundExceptionLogSuppressed() throws Exception {
        final MBeanServer mbs = ManagementFactory.getPlatformMBeanServer();
        try (Connection c = ds.getConnection()) {
            // nothing
        }
        final ObjectName objectName = new ObjectName(ds.getJmxName());
        if (mbs.isRegistered(objectName)) {
            mbs.unregisterMBean(objectName);
        }
        StackMessageLog.clear();
        ds.close();
        assertThat(StackMessageLog.popMessage(),
                CoreMatchers.not(CoreMatchers.containsString("InstanceNotFoundException")));
        assertNull(ds.getRegisteredJmxName());
    }

    /**
     * JIRA: DBCP-437
     * Verify that BasicDataSource sets disconnect codes properties.
     * Functionality is verified in pcf tests.
     */
    @Test
    public void testDisconnectSqlCodes() throws Exception {
        final ArrayList<String> disconnectionSqlCodes = new ArrayList<>();
        disconnectionSqlCodes.add("XXX");
        ds.setDisconnectionSqlCodes(disconnectionSqlCodes);
        ds.setFastFailValidation(true);
        ds.getConnection();  // Triggers initialization - pcf creation
        // Make sure factory got the properties
        final PoolableConnectionFactory pcf =
                (PoolableConnectionFactory) ds.getConnectionPool().getFactory();
        assertTrue(pcf.isFastFailValidation());
        assertTrue(pcf.getDisconnectionSqlCodes().contains("XXX"));
        assertEquals(1, pcf.getDisconnectionSqlCodes().size());
    }

    /**
     * JIRA: DBCP-457
     * Verify that changes made to abandoned config are passed to the underlying
     * pool.
     */
    @Test
    public void testMutateAbandonedConfig() throws Exception {
        final Properties properties = new Properties();
        properties.put("initialSize", "1");
        properties.put("driverClassName", "org.apache.commons.dbcp2.TesterDriver");
        properties.put("url", "jdbc:apache:commons:testdriver");
        properties.put("username", "foo");
        properties.put("password", "bar");
        final BasicDataSource ds = BasicDataSourceFactory.createDataSource(properties);
        final boolean original = ds.getConnectionPool().getLogAbandoned();
        ds.setLogAbandoned(!original);
        Assertions.assertNotEquals(original, ds.getConnectionPool().getLogAbandoned());
    }

    /**
     * JIRA: DBCP-547
     * Verify that ConnectionFactory interface in BasicDataSource.createConnectionFactory().
     */
    @Test
    public void testCreateConnectionFactory() throws Exception {

        /* not set ConnectionFactoryClassName */
    	Properties properties = new Properties();
        properties.put("initialSize", "1");
        properties.put("driverClassName", "org.apache.commons.dbcp2.TesterDriver");
        properties.put("url", "jdbc:apache:commons:testdriver");
        properties.put("username", "foo");
        properties.put("password", "bar");
        BasicDataSource ds = BasicDataSourceFactory.createDataSource(properties);
        Connection conn = ds.getConnection();
        assertNotNull(conn);
        conn.close();
        ds.close();

        /* set ConnectionFactoryClassName */
        properties = new Properties();
        properties.put("initialSize", "1");
        properties.put("driverClassName", "org.apache.commons.dbcp2.TesterDriver");
        properties.put("url", "jdbc:apache:commons:testdriver");
        properties.put("username", "foo");
        properties.put("password", "bar");
        properties.put("connectionFactoryClassName", "org.apache.commons.dbcp2.TesterConnectionFactory");
        ds = BasicDataSourceFactory.createDataSource(properties);
        conn = ds.getConnection();
        assertNotNull(conn);

        conn.close();
        ds.close();
    }

    @Test
    @Disabled
    public void testEvict() throws Exception {
        final long delay = 1000;

        ds.setInitialSize(10);
        ds.setMaxIdle(10);
        ds.setMaxTotal(10);
        ds.setMinIdle(5);
        ds.setNumTestsPerEvictionRun(3);
        ds.setMinEvictableIdleTimeMillis(100);
        ds.setTimeBetweenEvictionRunsMillis(delay);
        ds.setPoolPreparedStatements(true);

        final Connection conn = ds.getConnection();
        conn.close();

        final ThreadMXBean threadBean = ManagementFactory.getThreadMXBean();
        while (Arrays.stream(threadBean.getThreadInfo(threadBean.getAllThreadIds()))
                .anyMatch(t -> t.getThreadName().equals("commons-pool-evictor-thread"))) {
            if (ds.getNumIdle() <= ds.getMinIdle()) {
                break;
            }
            Thread.sleep(delay);
        }
        if (ds.getNumIdle() > ds.getMinIdle()) {
            fail("EvictionTimer thread was destroyed with numIdle=" + ds.getNumIdle() + "(expected: less or equal than "
                    + ds.getMinIdle() + ")");
        }
    }

    @Test
    public void testStart() throws Exception {
        ds.setAccessToUnderlyingConnectionAllowed(true);
        ds.setMaxTotal(2);
        final DelegatingConnection<?> conn1 = (DelegatingConnection<?>) ds.getConnection();
        final DelegatingConnection<?> conn2 = (DelegatingConnection<?>) ds.getConnection();
        final Connection inner1 = conn1.getInnermostDelegate();
        final Connection inner2 = conn2.getInnermostDelegate();
        assertFalse(inner2.isClosed());
        conn2.close();
        assertFalse(inner2.isClosed());
        // One active, one idle in the pool
        ds.close();
        // Idle connection should be physically closed, checked out unaffected
        assertFalse(conn1.isClosed());
        assertTrue(inner2.isClosed());
        assertEquals(0, ds.getNumIdle());

        // Reopen creates a new pool, so we can have three out
        ds.start();
        final Connection conn3 = ds.getConnection();
        final Connection conn4 = ds.getConnection();
        conn3.close();
        conn4.close();

        // Old pool's orphan should get physically closed on return
        conn1.close();
        assertTrue(inner1.isClosed());
    }

    @Test
    public void testStartInitializes() throws Exception {
        ds.setInitialSize(2);
        // Note: if we ever move away from lazy init, next two will fail
        assertEquals(0, ds.getNumIdle());
        assertNull(ds.getRegisteredJmxName());

        // Start forces init
        ds.start();
        assertEquals(2, ds.getNumIdle());
        assertNotNull(ds.getRegisteredJmxName());
    }

    @Test
    public void testRestart() throws Exception {
        ds.setMaxTotal(2);
        ds.setTimeBetweenEvictionRunsMillis(100);
        ds.setNumTestsPerEvictionRun(2);
        ds.setMinEvictableIdleTimeMillis(60000);
        ds.setInitialSize(2);
        ds.setDefaultCatalog("foo");
        final Connection conn1 = ds.getConnection();
        Thread.sleep(200);
        // Now set some property that will not have effect until restart
        ds.setDefaultCatalog("bar");
        ds.setInitialSize(1);
        // restart will load new properties
        ds.restart();
        assertEquals("bar", ds.getDefaultCatalog());
        assertEquals(1, ds.getInitialSize());
        ds.getLogWriter();  // side effect is to init
        assertEquals(0, ds.getNumActive());
        assertEquals(1, ds.getNumIdle());
        conn1.close();
        // verify old pool connection is not returned to pool
        assertEquals(1, ds.getNumIdle());
        ds.close();
    }

<<<<<<< HEAD
    @Test
    public void testIsWrapperFor() throws Exception {
        assertTrue(ds.isWrapperFor(BasicDataSource.class));
        assertTrue(ds.isWrapperFor(AutoCloseable.class));
    }

    @Test
    public void testUnwrap() throws Exception {
        assertSame(ds.unwrap(BasicDataSource.class), ds);
        assertSame(ds.unwrap(AutoCloseable.class), ds);
=======
    /**
     * Tests JIRA <a href="https://issues.apache.org/jira/browse/DBCP-562">DBCP-562</a>.
     * <p>
     * Make sure Password Attribute is not exported via JMXBean.
     * </p>
     */
    @Test
    public void testJmxDoesNotExposePassword() throws Exception {
        final MBeanServer mbs = ManagementFactory.getPlatformMBeanServer();

        try (Connection c = ds.getConnection()) {
            // nothing
        }
        final ObjectName objectName = new ObjectName(ds.getJmxName());

        final MBeanAttributeInfo[] attributes = mbs.getMBeanInfo(objectName).getAttributes();

        assertTrue(attributes != null && attributes.length > 0);

        Arrays.asList(attributes).forEach(attrInfo -> {
            assertFalse("password".equalsIgnoreCase(attrInfo.getName()));
        });

        assertThrows(AttributeNotFoundException.class, () -> {
            mbs.getAttribute(objectName, "Password");
        });
>>>>>>> b3d7647d
    }
}



/**
 * TesterDriver that keeps a static count of connection requests.
 */
class TesterConnRequestCountDriver extends TesterDriver {
    private static final String CONNECT_STRING = "jdbc:apache:commons:testerConnRequestCountDriver";
    private static final AtomicInteger connectionRequestCount = new AtomicInteger(0);

    public TesterConnRequestCountDriver() {
        // DBCP expects an explicit no-arg constructor
    }

    @Override
    public Connection connect(final String url, final Properties info) throws SQLException {
        connectionRequestCount.incrementAndGet();
        return super.connect(url, info);
    }

    @Override
    public boolean acceptsURL(final String url) throws SQLException {
        return CONNECT_STRING.startsWith(url);
    }

    public static int getConnectionRequestCount() {
        return connectionRequestCount.get();
    }

    public static void initConnRequestCount() {
        connectionRequestCount.set(0);
    }
}

/**
 * TesterDriver that adds latency to connection requests. Latency (in ms) is the
 * last component of the URL.
 */
class TesterConnectionDelayDriver extends TesterDriver {
    private static final String CONNECT_STRING = "jdbc:apache:commons:testerConnectionDelayDriver";

    public TesterConnectionDelayDriver() {
        // DBCP expects an explicit no-arg constructor
    }

    @Override
    public Connection connect(final String url, final Properties info) throws SQLException {
        final String[] parsedUrl = url.split(":");
        final int delay = Integer.parseInt(parsedUrl[parsedUrl.length - 1]);
        try {
            Thread.sleep(delay);
        } catch(final InterruptedException ex) {
            Thread.currentThread().interrupt();
        }
        return super.connect(url, info);
    }

    @Override
    public boolean acceptsURL(final String url) throws SQLException {
        return url.startsWith(CONNECT_STRING);
    }

}<|MERGE_RESOLUTION|>--- conflicted
+++ resolved
@@ -22,11 +22,8 @@
 import static org.junit.jupiter.api.Assertions.assertFalse;
 import static org.junit.jupiter.api.Assertions.assertNotNull;
 import static org.junit.jupiter.api.Assertions.assertNull;
-<<<<<<< HEAD
 import static org.junit.jupiter.api.Assertions.assertSame;
-=======
 import static org.junit.jupiter.api.Assertions.assertThrows;
->>>>>>> b3d7647d
 import static org.junit.jupiter.api.Assertions.assertTrue;
 import static org.junit.jupiter.api.Assertions.fail;
 
@@ -1025,18 +1022,6 @@
         ds.close();
     }
 
-<<<<<<< HEAD
-    @Test
-    public void testIsWrapperFor() throws Exception {
-        assertTrue(ds.isWrapperFor(BasicDataSource.class));
-        assertTrue(ds.isWrapperFor(AutoCloseable.class));
-    }
-
-    @Test
-    public void testUnwrap() throws Exception {
-        assertSame(ds.unwrap(BasicDataSource.class), ds);
-        assertSame(ds.unwrap(AutoCloseable.class), ds);
-=======
     /**
      * Tests JIRA <a href="https://issues.apache.org/jira/browse/DBCP-562">DBCP-562</a>.
      * <p>
@@ -1063,7 +1048,18 @@
         assertThrows(AttributeNotFoundException.class, () -> {
             mbs.getAttribute(objectName, "Password");
         });
->>>>>>> b3d7647d
+    }
+
+    @Test
+    public void testIsWrapperFor() throws Exception {
+        assertTrue(ds.isWrapperFor(BasicDataSource.class));
+        assertTrue(ds.isWrapperFor(AutoCloseable.class));
+    }
+
+    @Test
+    public void testUnwrap() throws Exception {
+        assertSame(ds.unwrap(BasicDataSource.class), ds);
+        assertSame(ds.unwrap(AutoCloseable.class), ds);
     }
 }
 
